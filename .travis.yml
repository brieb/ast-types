--- conflicted
+++ resolved
@@ -3,11 +3,8 @@
   - "0.11"
   - "0.10"
   - "0.8"
-<<<<<<< HEAD
-=======
   - "0.6"
   
->>>>>>> 147d00c8
 before_install:
   npm install -g npm@'>=1.4.3'
 
